#!/usr/bin/env python
#-*- coding:utf-8 -*-

from mailboxresource import save_emails, get_folder_fist
import argparse
from six.moves import configparser
import os
import getpass


def load_configuration(args):
    config = configparser.ConfigParser(allow_no_value=True)
    config.read(['./config.cfg', '/etc/imapbox/config.cfg', os.path.expanduser('~/.config/imapbox/config.cfg')])

    options = {
        'days': None,
        'local_folder': '.',
        'wkhtmltopdf': None,
        'specific_folders': False,
        'test_only': False,
        'accounts': []
    }

    if (config.has_section('imapbox')):
        if config.has_option('imapbox', 'days'):
            options['days'] = config.getint('imapbox', 'days')

        if config.has_option('imapbox', 'local_folder'):
            options['local_folder'] = os.path.expanduser(config.get('imapbox', 'local_folder'))

        if config.has_option('imapbox', 'wkhtmltopdf'):
            options['wkhtmltopdf'] = os.path.expanduser(config.get('imapbox', 'wkhtmltopdf'))

        if config.has_option('imapbox', 'specific_folders'):
            options['specific_folders'] = config.getboolean('imapbox', 'specific_folders')

        if config.has_option('imapbox', 'test_only'):
            options['test_only'] = config.getboolean('imapbox', 'test_only')


    for section in config.sections():

        if ('imapbox' == section):
            continue

        if (args.specific_account and (args.specific_account != section)):
            continue

        account = {
            'name': section,
            'remote_folder': 'INBOX',
            'port': 993,
            'ssl': False
        }

        account['host'] = config.get(section, 'host')
        if config.has_option(section, 'port'):
            account['port'] = config.get(section, 'port')

        account['username'] = config.get(section, 'username')
        if config.has_option(section, 'password'):
            account['password'] = config.get(section, 'password')
        else:
            prompt=('Password for ' + account['username'] + ':' + account['host'] + ': ')
            account['password'] = getpass.getpass(prompt=prompt)

        if config.has_option(section, 'ssl'):
            if config.get(section, 'ssl').lower() == "true":
                account['ssl'] = True

        if config.has_option(section, 'remote_folder'):
            account['remote_folder'] = config.get(section, 'remote_folder')

        if (None == account['host'] or None == account['username'] or None == account['password']):
            continue

        options['accounts'].append(account)

    if (args.local_folder):
        options['local_folder'] = args.local_folder

    if (args.days):
        options['days'] = args.days

    if (args.wkhtmltopdf):
        options['wkhtmltopdf'] = args.wkhtmltopdf

    if (args.specific_folders):
        options['specific_folders'] = True

    if (args.test_only):
        options['test_only'] = True

    return options




def main():
    argparser = argparse.ArgumentParser(description="Dump a IMAP folder into .eml files")
    argparser.add_argument('-l', dest='local_folder', help="Local folder where to create the email folders")
    argparser.add_argument('-d', dest='days', help="Number of days back to get in the IMAP account", type=int)
    argparser.add_argument('-w', dest='wkhtmltopdf', help="The location of the wkhtmltopdf binary")
    argparser.add_argument('-a', dest='specific_account', help="Select a specific account to backup")
<<<<<<< HEAD
    argparser.add_argument('-f', dest='specific_folders', help="Backup into specific account subfolders", action='store_true')
=======
    argparser.add_argument('-f', dest='specific_folders', help="Backup into specific account subfolders")
    argparser.add_argument('-t', dest='test_only', help="Only a connection and folder retrival test will be performed", action='store_true')
>>>>>>> a0ab2aea
    args = argparser.parse_args()
    options = load_configuration(args)
    rootDir = options['local_folder']

    for account in options['accounts']:

        print('{}/{} (on {})'.format(account['name'], account['remote_folder'], account['host']))

        if options['test_only']:
            try:
                get_folder_fist(account)
                print(" - SUCCESS: Login and folder retrival")
            except:
                print("\x1b[31;20m" + " - FAILED: Login and folder retrival" + "\x1b[0m")
            continue

        if options['specific_folders']:
            basedir = os.path.join(rootDir, account['name'])
        else:
            basedir = rootDir

        if account['remote_folder'] == "__ALL__":
            folders = []
            for folder_entry in get_folder_fist(account):
                folders.append(folder_entry.decode().replace("/",".").split(' "." ')[1])
            # Remove Gmail parent folder from array otherwise the script fails:
            if '"[Gmail]"' in folders: folders.remove('"[Gmail]"')
            # Remove Gmail "All Mail" folder which just duplicates emails:
            if '"[Gmail].All Mail"' in folders: folders.remove('"[Gmail].All Mail"')
        else:
            folders = str.split(account['remote_folder'], ',')
        for folder_entry in folders:
            print("Saving folder: " + folder_entry) 
            account['remote_folder'] = folder_entry
            options['local_folder'] = os.path.join(basedir, folder_entry.replace('"', ''))
            save_emails(account, options)


if __name__ == '__main__':
    main()<|MERGE_RESOLUTION|>--- conflicted
+++ resolved
@@ -102,12 +102,8 @@
     argparser.add_argument('-d', dest='days', help="Number of days back to get in the IMAP account", type=int)
     argparser.add_argument('-w', dest='wkhtmltopdf', help="The location of the wkhtmltopdf binary")
     argparser.add_argument('-a', dest='specific_account', help="Select a specific account to backup")
-<<<<<<< HEAD
     argparser.add_argument('-f', dest='specific_folders', help="Backup into specific account subfolders", action='store_true')
-=======
-    argparser.add_argument('-f', dest='specific_folders', help="Backup into specific account subfolders")
     argparser.add_argument('-t', dest='test_only', help="Only a connection and folder retrival test will be performed", action='store_true')
->>>>>>> a0ab2aea
     args = argparser.parse_args()
     options = load_configuration(args)
     rootDir = options['local_folder']
