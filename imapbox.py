#!/usr/bin/env python
#-*- coding:utf-8 -*-

from mailboxresource import save_emails, get_folder_fist
import argparse
from six.moves import configparser
import os
import getpass


def load_configuration(args):
    config = configparser.ConfigParser(allow_no_value=True)
    if (args.specific_config):
        locations = args.specific_config
    else:
        locations = ['./config.cfg', '/etc/imapbox/config.cfg', os.path.expanduser('~/.config/imapbox/config.cfg')]
    config.read(locations)

    options = {
        'days': None,
        'local_folder': '.',
        'wkhtmltopdf': None,
        'specific_folders': False,
        'test_only': False,
        'accounts': []
    }

    if (config.has_section('imapbox')):
        if config.has_option('imapbox', 'days'):
            options['days'] = config.getint('imapbox', 'days')

        if config.has_option('imapbox', 'local_folder'):
            options['local_folder'] = os.path.expanduser(config.get('imapbox', 'local_folder'))

        if config.has_option('imapbox', 'wkhtmltopdf'):
            options['wkhtmltopdf'] = os.path.expanduser(config.get('imapbox', 'wkhtmltopdf'))

        if config.has_option('imapbox', 'specific_folders'):
            options['specific_folders'] = config.getboolean('imapbox', 'specific_folders')

        if config.has_option('imapbox', 'test_only'):
            options['test_only'] = config.getboolean('imapbox', 'test_only')


    for section in config.sections():

        if ('imapbox' == section):
            continue

        if (args.specific_account and (args.specific_account != section)):
            continue

        account = {
            'name': section,
            'remote_folder': 'INBOX',
            'port': 993,
            'ssl': False
        }

        account['host'] = config.get(section, 'host')
        if config.has_option(section, 'port'):
            account['port'] = config.get(section, 'port')

        account['username'] = config.get(section, 'username')
        if config.has_option(section, 'password'):
            account['password'] = config.get(section, 'password')
        else:
            prompt=('Password for ' + account['username'] + ':' + account['host'] + ': ')
            account['password'] = getpass.getpass(prompt=prompt)

        if config.has_option(section, 'ssl'):
            if config.get(section, 'ssl').lower() == "true":
                account['ssl'] = True

        if config.has_option(section, 'remote_folder'):
            account['remote_folder'] = config.get(section, 'remote_folder')

        if (None == account['host'] or None == account['username'] or None == account['password']):
            continue

        options['accounts'].append(account)

    if (args.local_folder):
        options['local_folder'] = args.local_folder

    if (args.days):
        options['days'] = args.days

    if (args.wkhtmltopdf):
        options['wkhtmltopdf'] = args.wkhtmltopdf

    if (args.specific_folders):
        options['specific_folders'] = True

    if (args.test_only):
        options['test_only'] = True

    return options




def main():
    argparser = argparse.ArgumentParser(description="Dump a IMAP folder into .eml files")
    argparser.add_argument('-l', dest='local_folder', help="Local folder where to create the email folders")
    argparser.add_argument('-d', dest='days', help="Number of days back to get in the IMAP account", type=int)
    argparser.add_argument('-w', dest='wkhtmltopdf', help="The location of the wkhtmltopdf binary")
    argparser.add_argument('-a', dest='specific_account', help="Select a specific account to backup")
    argparser.add_argument('-f', dest='specific_folders', help="Backup into specific account subfolders")
<<<<<<< HEAD
    argparser.add_argument('-c', dest='specific_config', help="Path to a config file to use")
=======
    argparser.add_argument('-t', dest='test_only', help="Only a connection and folder retrival test will be performed", action='store_true')
>>>>>>> a0ab2aea
    args = argparser.parse_args()
    options = load_configuration(args)
    rootDir = options['local_folder']

    for account in options['accounts']:

        print('{}/{} (on {})'.format(account['name'], account['remote_folder'], account['host']))

        if options['test_only']:
            try:
                get_folder_fist(account)
                print(" - SUCCESS: Login and folder retrival")
            except:
                print("\x1b[31;20m" + " - FAILED: Login and folder retrival" + "\x1b[0m")
            continue

        if options['specific_folders']:
            basedir = os.path.join(rootDir, account['name'])
        else:
            basedir = rootDir

        if account['remote_folder'] == "__ALL__":
            folders = []
            for folder_entry in get_folder_fist(account):
                folders.append(folder_entry.decode().replace("/",".").split(' "." ')[1])
            # Remove Gmail parent folder from array otherwise the script fails:
            if '"[Gmail]"' in folders: folders.remove('"[Gmail]"')
            # Remove Gmail "All Mail" folder which just duplicates emails:
            if '"[Gmail].All Mail"' in folders: folders.remove('"[Gmail].All Mail"')
        else:
            folders = str.split(account['remote_folder'], ',')
        for folder_entry in folders:
            print("Saving folder: " + folder_entry) 
            account['remote_folder'] = folder_entry
            options['local_folder'] = os.path.join(basedir, folder_entry.replace('"', ''))
            save_emails(account, options)


if __name__ == '__main__':
    main()<|MERGE_RESOLUTION|>--- conflicted
+++ resolved
@@ -107,11 +107,8 @@
     argparser.add_argument('-w', dest='wkhtmltopdf', help="The location of the wkhtmltopdf binary")
     argparser.add_argument('-a', dest='specific_account', help="Select a specific account to backup")
     argparser.add_argument('-f', dest='specific_folders', help="Backup into specific account subfolders")
-<<<<<<< HEAD
+    argparser.add_argument('-t', dest='test_only', help="Only a connection and folder retrival test will be performed", action='store_true')
     argparser.add_argument('-c', dest='specific_config', help="Path to a config file to use")
-=======
-    argparser.add_argument('-t', dest='test_only', help="Only a connection and folder retrival test will be performed", action='store_true')
->>>>>>> a0ab2aea
     args = argparser.parse_args()
     options = load_configuration(args)
     rootDir = options['local_folder']
