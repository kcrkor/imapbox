--- conflicted
+++ resolved
@@ -131,12 +131,9 @@
     argparser.add_argument('-a', dest='specific_account', help="Select a specific account to backup")
     argparser.add_argument('-f', dest='specific_folders', help="Backup into specific account subfolders", action='store_true')
     argparser.add_argument('-t', dest='test_only', help="Only a connection and folder retrival test will be performed", action='store_true')
-<<<<<<< HEAD
     argparser.add_argument('-n', dest='specific_dsn', help="Use a specific DSN as account")
     argparser.add_argument('-v', '--version', dest='show_version', help="Show the current version", action="store_true")
-=======
     argparser.add_argument('-c', dest='specific_config', help="Path to a config file to use")
->>>>>>> 5d08da6b
     args = argparser.parse_args()
     options = load_configuration(args)
     rootDir = options['local_folder']
